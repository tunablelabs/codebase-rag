"use client";

import { useState, FormEvent, useEffect } from "react";
import Sidebar from "@/components/layout/Sidebar";
import MainContent from "@/components/layout/MainContent";
import { ChatOptions, Session } from "@/types";
//import { useSession } from "@/hooks/useSession";
import { useSessionContext } from "@/context/SessionProvider";
import { useFileUpload } from "@/hooks/useFileUpload"
import api from "@/services/api";
import { QueryRequest, QueryResponse } from "@/types";

export default function ChatPage() {
  const [chatOptions, setChatOptions] = useState<ChatOptions>({
    githubUrl: "",
    systemPrompt: "",
    astFlag: false,
    forceReindex: false,
    sessionId: undefined,
    llmEvaluator:false 
  });

  interface Stats {
    total_code_files: number;
    language_distribution: {
      [language: string]: string; // For example: {"Python": "100%"}
    };
  }

  const [files, setFiles] = useState<string[]>([]);
  const [stats, setStats] = useState<Stats | null>(null);
  const [isPending, setIsPending] = useState(false);
  const [isFilesVisible, setIsFilesVisible] = useState(false);
  const [isStatsVisible, setIsStatsVisible] = useState(false);
  const { sessions, currentSessionId, createSession, setSessions, currentSession, updateSession, addMessageToSession } = useSessionContext();
  const handlestatsUpload = async(stats: Stats)=>{
    console.log('handle stats upload invoked', stats)
    setIsStatsVisible(true);
    setStats(stats);
    console.log(stats.total_code_files, stats.language_distribution)
  };
  const handleFileUpload = async (fileList: FileList) => {
    try {
      const folderSet = new Set<string>();
      Array.from(fileList).forEach(file => {
        const pathParts = file.webkitRelativePath.split("/"); // Split the path by "/"
        if (pathParts.length > 1) {
          folderSet.add(pathParts[0]); // Add only the top-level folder
        }
      });

      const uniqueFolders = Array.from(folderSet);
      //const fileNames = Array.from(fileList).map((file) => file.webkitRelativePath || file.name); 
      setFiles(uniqueFolders);
      setIsFilesVisible(true);
  
      /*const folderPath = fileList[0].webkitRelativePath.split("/")[0];
      const formData = new FormData();
      Array.from(fileList).forEach((file) => {
        console.log(file)
        formData.append("files", file);
      });
      formData.append("", folderPath);
      const response = await fetch("http://127.0.0.1:8000/upload-folder/", {
        method: "POST",
        body: formData
      });
      const result = await response.json();
      console.log(result) */
  
    } catch (error) {
      console.error("File upload failed:", error);
    }
  };
  
  // Add this useEffect to handle stats updates
  useEffect(() => {
    const updateStatsForSession = async () => {
      if (currentSessionId) {
        try {
          const updatedStats = await api.getStats(currentSessionId);
          handlestatsUpload(updatedStats.stats);
          setIsStatsVisible(true);
        } catch (error) {
          console.error("Failed to fetch stats for session:", error);
          setStats(null);
          setIsStatsVisible(false);
        }
      } else {
        setStats(null);
        setIsStatsVisible(false);
      }
    };

    updateStatsForSession();
  }, [currentSessionId]);
  const handleSubmit = async (e: FormEvent<HTMLFormElement>) => {
    e.preventDefault();
    setIsPending(true);
    const formData = new FormData(e.currentTarget);
    const content = formData.get('message') as string;
    
    const astFlagValue = chatOptions.astFlag ? "True" : "False";
    const llmEvaluatorValue = chatOptions.llmEvaluator ? "True" : "False";
    const prompt = chatOptions.systemPrompt;
    console.log('prompt',prompt)
    console.log(content,currentSessionId,astFlagValue,llmEvaluatorValue);
    if (!currentSessionId) {
      alert("Please create a new session first.");
      return;
    }

    if (!content.trim()) {
      return;
    }
    addMessageToSession(currentSessionId, {
      type: "user",
      text: content
    });
   

    try {
      const queryRequest: QueryRequest = {
        file_id: currentSessionId,
        use_llm: llmEvaluatorValue, 
        ast_flag: astFlagValue,
        query: content,
<<<<<<< HEAD
        sys_prompt: prompt,
=======
>>>>>>> e62e58c2
        limit: 5, // You can modify this limit as needed
      };

      const response = await api.queryRepository(queryRequest);
      console.log(response);
      setIsPending(false);
      setIsFilesVisible(true);

      const timestamp = new Date().toISOString();
      const data = response.response;
      addMessageToSession(currentSessionId, {
        type: "bot",
        text: response.response,
        metric: response.metric // ✅ Attach metrics
      });
    } catch (error) {
      console.error("Failed to send message:", error);
      setIsPending(false);
    }
  };


  return (
    <div className="flex h-full max-w-[1920px] mx-auto">
      <Sidebar
        onFileUpload={handleFileUpload}
        handlestatsUpload={handlestatsUpload}
      />
      <MainContent
        currentSession={currentSession || null}
        isFilesVisible={isFilesVisible}
        isStatsVisible={isStatsVisible}
        stats={stats}
        files={files}
        isPending={isPending}
        chatOptions={chatOptions}
        onSubmit={handleSubmit}
        onPromptChange={(prompt) => setChatOptions(prev => ({ ...prev, systemPrompt: prompt }))}
        onResetPrompt={() => setChatOptions(prev => ({
          ...prev,
          systemPrompt: ""
        }))}
        onAstChange={() => setChatOptions(prev => ({ ...prev, astFlag: !prev.astFlag }))}
        onForceReindexChange={() => setChatOptions(prev => ({ ...prev, forceReindex: !prev.forceReindex }))}
        onLlmEvaluator={() => setChatOptions(prev => ({ ...prev, llmEvaluator: !prev.llmEvaluator})) }
      />
    </div>
  );
}<|MERGE_RESOLUTION|>--- conflicted
+++ resolved
@@ -125,10 +125,7 @@
         use_llm: llmEvaluatorValue, 
         ast_flag: astFlagValue,
         query: content,
-<<<<<<< HEAD
         sys_prompt: prompt,
-=======
->>>>>>> e62e58c2
         limit: 5, // You can modify this limit as needed
       };
 
